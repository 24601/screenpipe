use clap::{Parser, Subcommand};
use screenpipe_audio::AudioTranscriptionEngine as CoreAudioTranscriptionEngine;
use screenpipe_vision::utils::OcrEngine as CoreOcrEngine;
use clap::ValueEnum;
use screenpipe_audio::vad_engine::VadEngineEnum;

#[derive(Clone, Debug, ValueEnum, PartialEq)]
pub enum CliAudioTranscriptionEngine {
    #[clap(name = "deepgram")]
    Deepgram,
    #[clap(name = "whisper-tiny")]
    WhisperTiny,
    #[clap(name = "whisper-large")]
    WhisperDistilLargeV3,
}

impl From<CliAudioTranscriptionEngine> for CoreAudioTranscriptionEngine {
    fn from(cli_engine: CliAudioTranscriptionEngine) -> Self {
        match cli_engine {
            CliAudioTranscriptionEngine::Deepgram => CoreAudioTranscriptionEngine::Deepgram,
            CliAudioTranscriptionEngine::WhisperTiny => CoreAudioTranscriptionEngine::WhisperTiny,
            CliAudioTranscriptionEngine::WhisperDistilLargeV3 => {
                CoreAudioTranscriptionEngine::WhisperDistilLargeV3
            }
        }
    }
}

#[derive(Clone, Debug, ValueEnum, PartialEq)]
pub enum CliOcrEngine {
    Unstructured,
    #[cfg(not(target_os = "macos"))]
    Tesseract,
    #[cfg(target_os = "windows")]
    WindowsNative,
    #[cfg(target_os = "macos")]
    AppleNative,
}

impl From<CliOcrEngine> for CoreOcrEngine {
    fn from(cli_engine: CliOcrEngine) -> Self {
        match cli_engine {
            CliOcrEngine::Unstructured => CoreOcrEngine::Unstructured,
            #[cfg(not(target_os = "macos"))]
            CliOcrEngine::Tesseract => CoreOcrEngine::Tesseract,
            #[cfg(target_os = "windows")]
            CliOcrEngine::WindowsNative => CoreOcrEngine::WindowsNative,
            #[cfg(target_os = "macos")]
            CliOcrEngine::AppleNative => CoreOcrEngine::AppleNative,
        }
    }
}
#[derive(Clone, Debug, ValueEnum, PartialEq)]
pub enum CliVadEngine {
    #[clap(name = "webrtc")]
    WebRtc,
    #[clap(name = "silero")]
    Silero,
}

impl From<CliVadEngine> for VadEngineEnum {
    fn from(cli_engine: CliVadEngine) -> Self {
        match cli_engine {
            CliVadEngine::WebRtc => VadEngineEnum::WebRtc,
            CliVadEngine::Silero => VadEngineEnum::Silero,
        }
    }
}

#[derive(Parser)]
#[command(
    author, 
    version,
    about, 
    long_about = None,
    name = "screenpipe"
)]
pub struct Cli {
    /// FPS for continuous recording
    /// 1 FPS = 30 GB / month
    /// 5 FPS = 150 GB / month
    /// Optimise based on your needs.
    /// Your screen rarely change more than 1 times within a second, right?
    #[cfg_attr(not(target_os = "macos"), arg(short, long, default_value_t = 1.0))]
    #[cfg_attr(target_os = "macos", arg(short, long, default_value_t = 0.2))] 
    pub fps: f64, // ! not crazy about this (unconsistent behaviour across platforms) see https://github.com/mediar-ai/screenpipe/issues/173
    
    /// Audio chunk duration in seconds
    #[arg(short = 'd', long, default_value_t = 30)]
    pub audio_chunk_duration: u64,

    /// Port to run the server on
    #[arg(short = 'p', long, default_value_t = 3030)]
    pub port: u16,

    /// Disable audio recording
    #[arg(long, default_value_t = false)]
    pub disable_audio: bool,

    /// EXPERIMENTAL: Enable self healing when detecting unhealthy state based on /health endpoint.
    /// This feature will automatically restart the recording tasks while keeping the API alive.
    #[arg(long, default_value_t = false)]
    pub self_healing: bool,

    /// Audio devices to use (can be specified multiple times)
    #[arg(short = 'i', long)]
    pub audio_device: Vec<String>,

    /// List available audio devices
    #[arg(long)]
    pub list_audio_devices: bool,

    /// Data directory. Default to $HOME/.screenpipe
    #[arg(long)]
    pub data_dir: Option<String>,

    /// Enable debug logging for screenpipe modules
    #[arg(long)]
    pub debug: bool,

    /// Save text files
    #[arg(long, default_value_t = false)]
    pub save_text_files: bool,

    /// Audio transcription engine to use.
    /// Deepgram is a very high quality cloud-based transcription service (free of charge on us for now), recommended for high quality audio.
    /// WhisperTiny is a local, lightweight transcription model, recommended for high data privacy.
    /// WhisperDistilLargeV3 is a local, lightweight transcription model (--a whisper-large), recommended for higher quality audio than tiny.
    #[arg(short = 'a', long, value_enum, default_value_t = CliAudioTranscriptionEngine::WhisperDistilLargeV3)]
    pub audio_transcription_engine: CliAudioTranscriptionEngine,

    /// OCR engine to use.
    /// AppleNative is the default local OCR engine for macOS.
    /// WindowsNative is a local OCR engine for Windows.
    /// Unstructured is a cloud OCR engine (free of charge on us for now), recommended for high quality OCR.
    /// Tesseract is a local OCR engine (not supported on macOS)
    #[cfg_attr(
        target_os = "macos",
        arg(short = 'o', long, value_enum, default_value_t = CliOcrEngine::AppleNative)
    )]
    #[cfg_attr(
        not(target_os = "macos"),
        arg(short = 'o', long, value_enum, default_value_t = CliOcrEngine::Tesseract)
    )]
    pub ocr_engine: CliOcrEngine,

    /// UID key for sending data to friend wearable (if not provided, data won't be sent)
    #[arg(long)]
    pub friend_wearable_uid: Option<String>,

    /// List available monitors, then you can use --monitor-id to select one (with the ID)
    #[arg(long)]
    pub list_monitors: bool,

    /// Monitor ID to use, this will be used to select the monitor to record
    #[arg(short = 'm', long)]
    pub monitor_id: Option<u32>,

    /// Enable PII removal from OCR text property that is saved to db and returned in search results
    #[arg(long, default_value_t = false)]
    pub use_pii_removal: bool,

    /// Restart recording process every X minutes (0 means no periodic restart) - NOT RECOMMENDED
    #[arg(long, default_value_t = 0)]
    pub restart_interval: u64,

    /// Disable vision recording
    #[arg(long, default_value_t = false)]
    pub disable_vision: bool,

<<<<<<< HEAD
    /// VAD engine to use for speech detection
    #[arg(long, value_enum, default_value_t = CliVadEngine::Silero)] // Silero or WebRtc
    pub vad_engine: CliVadEngine,
=======
    #[command(subcommand)]
    pub command: Option<Command>,
}

#[derive(Subcommand)]
pub enum Command {
    /// Pipe management commands
    Pipe {
        #[command(subcommand)]
        subcommand: PipeCommand,
    },
    // ... (other top-level commands if any)
}


#[derive(Subcommand)]
pub enum PipeCommand {
    /// List all pipes
    List,
    /// Download a new pipe
    Download {
        /// URL of the pipe to download
        url: String,
    },
    /// Get info for a specific pipe
    Info {
        /// ID of the pipe
        id: String,
    },
    /// Enable a pipe
    Enable {
        /// ID of the pipe to enable
        id: String,
    },
    /// Disable a pipe
    Disable {
        /// ID of the pipe to disable
        id: String,
    },
    /// Update pipe configuration
    Update {
        /// ID of the pipe to update
        id: String,
        /// New configuration as a JSON string
        config: String,
    },
>>>>>>> cda4592c
}<|MERGE_RESOLUTION|>--- conflicted
+++ resolved
@@ -168,11 +168,10 @@
     #[arg(long, default_value_t = false)]
     pub disable_vision: bool,
 
-<<<<<<< HEAD
     /// VAD engine to use for speech detection
     #[arg(long, value_enum, default_value_t = CliVadEngine::Silero)] // Silero or WebRtc
     pub vad_engine: CliVadEngine,
-=======
+
     #[command(subcommand)]
     pub command: Option<Command>,
 }
@@ -219,5 +218,4 @@
         /// New configuration as a JSON string
         config: String,
     },
->>>>>>> cda4592c
 }