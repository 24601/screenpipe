use std::{
    collections::HashMap, fs, io, net::SocketAddr, ops::Deref, path::PathBuf, sync::{atomic::AtomicBool, Arc}, time::Duration, env, io::Write
};

use clap::Parser;
#[allow(unused_imports)]
use colored::Colorize;
use crossbeam::queue::SegQueue;
use dirs::home_dir;
use futures::{pin_mut, stream::FuturesUnordered, StreamExt};
use screenpipe_audio::{
    default_input_device, default_output_device, list_audio_devices, parse_audio_device, vad_engine::SileroVad, whisper::WhisperModel, AudioDevice, DeviceControl
};
use screenpipe_core::find_ffmpeg_path;
use screenpipe_server::{
    cli::{Cli, CliAudioTranscriptionEngine, CliOcrEngine, Command, PipeCommand}, start_continuous_recording, watch_pid, DatabaseManager, PipeManager, ResourceMonitor, Server
};
use screenpipe_vision::monitor::list_monitors;
use serde_json::{json, Value};
use tokio::{runtime::Runtime, signal, sync::broadcast};
use tracing_subscriber::prelude::__tracing_subscriber_SubscriberExt;
use tracing_subscriber::util::SubscriberInitExt;
use tracing_subscriber::{fmt, EnvFilter};
<<<<<<< HEAD
use screenpipe_actions::run;
use dotenv::dotenv;
=======
use tracing::{info, debug, error};
use tracing_appender::rolling::{RollingFileAppender, Rotation};
use tracing_appender::non_blocking::WorkerGuard;
>>>>>>> 2ba96f7a

fn print_devices(devices: &[AudioDevice]) {
    println!("available audio devices:");
    for device in devices.iter() {
        println!("  {}", device);
    }

    #[cfg(target_os = "macos")]
    println!("on macos, it's not intuitive but output devices are your displays");
}

const DISPLAY: &str = r"
                                            _          
   __________________  ___  ____     ____  (_____  ___ 
  / ___/ ___/ ___/ _ \/ _ \/ __ \   / __ \/ / __ \/ _ \
 (__  / /__/ /  /  __/  __/ / / /  / /_/ / / /_/ /  __/
/____/\___/_/   \___/\___/_/ /_/  / .___/_/ .___/\___/ 
                                 /_/     /_/           

";

fn get_base_dir(custom_path: &Option<String>) -> anyhow::Result<PathBuf> {
    let default_path = home_dir()
        .ok_or_else(|| anyhow::anyhow!("failed to get home directory"))?
        .join(".screenpipe");

    let base_dir = custom_path.as_ref().map(PathBuf::from).unwrap_or(default_path);
    let data_dir = base_dir.join("data");

    fs::create_dir_all(&data_dir)?;
    Ok(base_dir)
}

fn setup_logging(local_data_dir: &PathBuf, cli: &Cli) -> anyhow::Result<WorkerGuard> {
    let file_appender = RollingFileAppender::builder()
        .rotation(Rotation::DAILY)
        .filename_prefix("screenpipe")
        .filename_suffix("log")
        .max_log_files(5)
        .build(local_data_dir)?;

    let (non_blocking, guard) = tracing_appender::non_blocking(file_appender);

    let env_filter = EnvFilter::from_default_env()
        .add_directive("info".parse().unwrap())
        .add_directive("tokenizers=error".parse().unwrap())
        .add_directive("rusty_tesseract=error".parse().unwrap())
        .add_directive("symphonia=error".parse().unwrap());

    let env_filter = env::var("SCREENPIPE_LOG")
        .unwrap_or_default()
        .split(',')
        .filter(|s| !s.is_empty())
        .fold(env_filter, |filter, module_directive| {
            match module_directive.parse() {
                Ok(directive) => filter.add_directive(directive),
                Err(e) => {
                    eprintln!("warning: invalid log directive '{}': {}", module_directive, e);
                    filter
                }
            }
        });

    let env_filter = if cli.debug {
        env_filter.add_directive("screenpipe=debug".parse().unwrap())
    } else {
        env_filter
    };

    tracing_subscriber::registry()
        .with(env_filter)
        .with(fmt::layer().with_writer(std::io::stdout))
        .with(fmt::layer().with_writer(non_blocking))
        .init();

    info!("logging initialized");
    Ok(guard)
}

#[tokio::main]
async fn main() -> anyhow::Result<()> {
    // Load .env file if it exists
    dotenv().ok();

    debug!("starting screenpipe server");
    let cli = Cli::parse();
<<<<<<< HEAD

    #[cfg(feature = "beta")]
    {
        if let Some(api_key) = cli.openai_api_key {
            env::set_var("OPENAI_API_KEY", api_key);
            println!("OpenAI API key has been set.");
        } else if env::var("OPENAI_API_KEY").is_err() {
            eprintln!("Warning: OPENAI_API_KEY is not set.");
            eprintln!("Some AI-related features may not work properly.");
            eprintln!("You can set it by running the command with --openai-api-key YOUR_KEY");
        }
    }

    let local_data_dir = get_base_dir(cli.data_dir)?;
=======
    let local_data_dir = get_base_dir(&cli.data_dir)?;
>>>>>>> 2ba96f7a
    let local_data_dir_clone = local_data_dir.clone();

    let _log_guard = setup_logging(&local_data_dir, &cli)?;

    let pipe_manager = Arc::new(PipeManager::new(local_data_dir_clone.clone()));

    if let Some(pipe_command) = cli.command {
        match pipe_command {
            Command::Pipe { subcommand } => {
                handle_pipe_command(subcommand, &pipe_manager).await?;
                return Ok(());
            }
            Command::Setup => {
                // this command just download models and stuff (useful to have specific step to display in UI)

                // ! should prob skip if deepgram?
                WhisperModel::new(&cli.audio_transcription_engine.into()).unwrap();
                // ! assuming silero is used
                SileroVad::new().await.unwrap();

                println!("screenpipe setup complete");
                // TODO: ffmpeg sidecar thing here
                return Ok(());
            }
        }
    }

    if find_ffmpeg_path().is_none() {
        eprintln!("ffmpeg not found. please install ffmpeg and ensure it is in your path.");
        std::process::exit(1);
    }

    let all_audio_devices = list_audio_devices().await?;
    let mut devices_status = HashMap::new();
    if cli.list_audio_devices {
        print_devices(&all_audio_devices);
        return Ok(());
    }
    let all_monitors = list_monitors().await;
    if cli.list_monitors {
        println!("available monitors:");
        for monitor in all_monitors.iter() {
            println!("  {}. {:?}", monitor.id(), monitor);
        }
        return Ok(());
    }

    let mut audio_devices = Vec::new();

    let audio_devices_control = Arc::new(SegQueue::new());

    let audio_devices_control_server = audio_devices_control.clone();

    // Add all available audio devices to the controls
    for device in &all_audio_devices {
        let device_control = DeviceControl {
            is_running: false,
            is_paused: false,
        };
        devices_status.insert(device.clone(), device_control);
    }

    if !cli.disable_audio {
        if cli.audio_device.is_empty() {
            // Use default devices
            if let Ok(input_device) = default_input_device() {
                audio_devices.push(Arc::new(input_device.clone()));
                let device_control = DeviceControl {
                    is_running: true,
                    is_paused: false,
                };
                devices_status.insert(input_device, device_control);
            }
            // audio output only on macos <15.0 atm ?
            // see https://github.com/mediar-ai/screenpipe/pull/106
            if let Ok(output_device) = default_output_device() {
                audio_devices.push(Arc::new(output_device.clone()));
                let device_control = DeviceControl {
                    is_running: true,
                    is_paused: false,
                };
                devices_status.insert(output_device, device_control);
            }
        } else {
            // Use specified devices
            for d in &cli.audio_device {
                let device = parse_audio_device(d).expect("failed to parse audio device");
                audio_devices.push(Arc::new(device.clone()));
                let device_control = DeviceControl {
                    is_running: true,
                    is_paused: false,
                };
                devices_status.insert(device, device_control);
            }
        }

        if audio_devices.is_empty() {
            eprintln!("no audio devices available. audio recording will be disabled.");
        } else {
            for device in &audio_devices {
                info!("  {}", device);

                let device_control = DeviceControl {
                    is_running: true,
                    is_paused: false,
                };
                let device_clone = device.deref().clone();
                let sender_clone = audio_devices_control.clone();
                // send signal after everything started
                tokio::spawn(async move {
                    tokio::time::sleep(Duration::from_secs(15)).await;
                    sender_clone.push((device_clone, device_control));
                });
            }
        }
    }

    let resource_monitor = ResourceMonitor::new();
    resource_monitor.start_monitoring(Duration::from_secs(10));

    let db = Arc::new(
        DatabaseManager::new(&format!("{}/db.sqlite", local_data_dir.to_string_lossy()))
            .await
            .map_err(|e| {
                eprintln!("failed to initialize database: {:?}", e);
                e
            })?,
    );
    info!(
        "database initialized, will store files in {}",
        local_data_dir.to_string_lossy()
    );
    let db_server = db.clone();

    // Channel for controlling the recorder ! TODO RENAME SHIT
    let vision_control = Arc::new(AtomicBool::new(true));

    let vision_control_server_clone = vision_control.clone();

    // Before the loop starts, clone friend_wearable_uid
    let friend_wearable_uid = cli.friend_wearable_uid.clone();

    let warning_ocr_engine_clone = cli.ocr_engine.clone();
    let warning_audio_transcription_engine_clone = cli.audio_transcription_engine.clone();
    let monitor_ids = if cli.monitor_id.is_empty() {
        all_monitors.iter().map(|m| m.id()).collect::<Vec<_>>()
    } else {
        cli.monitor_id.clone()
    };

    let ocr_engine_clone = cli.ocr_engine.clone();
    let vad_engine = cli.vad_engine.clone();
    let vad_engine_clone = vad_engine.clone();
    let vad_sensitivity_clone = cli.vad_sensitivity.clone();
    let (shutdown_tx, _) = broadcast::channel::<()>(1);

    let audio_runtime = Runtime::new().unwrap();
    let vision_runtime = Runtime::new().unwrap();

    let audio_handle = audio_runtime.handle().clone();
    let vision_handle = vision_runtime.handle().clone();

    let db_clone = Arc::clone(&db);
    let output_path_clone = Arc::new(local_data_dir.join("data").to_string_lossy().into_owned());
    let vision_control_clone = Arc::clone(&vision_control);
    let shutdown_tx_clone = shutdown_tx.clone();
    let friend_wearable_uid_clone: Option<String> = friend_wearable_uid.clone(); // Clone here
    let monitor_ids_clone = monitor_ids.clone();
    let ignored_windows_clone = cli.ignored_windows.clone();
    let included_windows_clone = cli.included_windows.clone();

    let fps = if cli.fps.is_finite() && cli.fps > 0.0 {
        cli.fps
    } else {
        eprintln!("invalid fps value: {}. using default of 1.0", cli.fps);
        1.0
    };

    let audio_chunk_duration = Duration::from_secs(cli.audio_chunk_duration);

    let handle = {
        let runtime = &tokio::runtime::Handle::current();
        runtime.spawn(async move {
            loop {
                let vad_engine_clone = vad_engine.clone(); // Clone it here for each iteration
                let mut shutdown_rx = shutdown_tx_clone.subscribe();
                let recording_future = start_continuous_recording(
                    db_clone.clone(),
                    output_path_clone.clone(),
                    fps,
                    audio_chunk_duration, // use the new setting
                    Duration::from_secs(cli.video_chunk_duration),
                    vision_control_clone.clone(),
                    audio_devices_control.clone(),
                    cli.disable_audio,
                    cli.save_text_files,
                    Arc::new(cli.audio_transcription_engine.clone().into()),
                    Arc::new(cli.ocr_engine.clone().into()),
                    friend_wearable_uid_clone.clone(),
                    monitor_ids_clone.clone(),
                    cli.use_pii_removal,
                    cli.disable_vision,
                    vad_engine_clone,
                    &vision_handle,
                    &audio_handle,
                    &cli.ignored_windows,
                    &cli.included_windows,
                    cli.deepgram_api_key.clone(),
                    cli.vad_sensitivity.clone(),
                );

                let result = tokio::select! {
                    result = recording_future => result,
                    _ = shutdown_rx.recv() => {
                        info!("received shutdown signal for recording");
                        break;
                    }
                };

                if let Err(e) = result {
                    error!("continuous recording error: {:?}", e);
                }
            }

            drop(vision_runtime);
            drop(audio_runtime);
        })
    };

    let local_data_dir_clone_2 = local_data_dir_clone.clone();
    #[cfg(feature = "llm")]
    debug!("LLM initializing");

    #[cfg(feature = "llm")]
    let llm = {
        match cli.enable_llm {
            true => Some(screenpipe_core::LLM::new(screenpipe_core::ModelName::Llama)?),
            false => None,
        }
        }; 

    #[cfg(feature = "llm")]
    debug!("LLM initialized");

    let api_plugin = |req: &axum::http::Request<axum::body::Body>| {
        if req.uri().path() == "/search" {
            // Track search requests
        }
    };
    let server = Server::new(
        db_server,
        SocketAddr::from(([127, 0, 0, 1], cli.port)),
        vision_control_server_clone,
        audio_devices_control_server,
        local_data_dir_clone_2,
        pipe_manager.clone(),
        cli.disable_vision,
        cli.disable_audio,
        #[cfg(feature = "llm")]
        cli.enable_llm,
        #[cfg(feature = "llm")]
        llm,

    );

    let mut pipe_futures = FuturesUnordered::new();

    // print screenpipe in gradient
    println!("\n\n{}", DISPLAY.truecolor(147, 112, 219).bold());
    println!(
        "\n{}",
        "build ai apps that have the full context"
            .bright_yellow()
            .italic()
    );
    println!(
        "{}\n\n",
        "open source | runs locally | developer friendly".bright_green()
    );

    println!("┌─────────────────────┬──────────────���─────���───────────────┐");
    println!("│ setting             │ value                              │");
    println!("├─────────────────────┼────────────────────────────────────┤");
    println!("│ fps                 │ {:<34} │", cli.fps);
    println!(
        "│ audio chunk duration│ {:<34} │",
        format!("{} seconds", cli.audio_chunk_duration)
    );
    println!(
        "│ video chunk duration│ {:<34} │",
        format!("{} seconds", cli.video_chunk_duration)
    );
    println!("│ port                │ {:<34} │", cli.port);
    println!("│ audio disabled      │ {:<34} │", cli.disable_audio);
    println!("│ vision disabled     │ {:<34} │", cli.disable_vision);
    println!("│ save text files     │ {:<34} │", cli.save_text_files);
    println!(
        "│ audio engine        │ {:<34} │",
        format!("{:?}", warning_audio_transcription_engine_clone)
    );
    println!(
        "│ ocr engine          │ {:<34} │",
        format!("{:?}", ocr_engine_clone)
    );
    println!(
        "│ vad engine          │ {:<34} │",
        format!("{:?}", vad_engine_clone)
    );
    println!(
        "│ vad sensitivity     │ {:<34} │",
        format!("{:?}", vad_sensitivity_clone)
    );
    println!(
        "│ data directory      │ {:<34} │",
        local_data_dir_clone.display()
    );
    println!("│ debug mode          │ {:<34} │", cli.debug);
    println!("│ telemetry           │ {:<34} │", !cli.disable_telemetry);
    println!("│ local llm           │ {:<34} │", cli.enable_llm);

    println!("│ use pii removal     │ {:<34} │", cli.use_pii_removal);
    println!(
        "│ ignored windows     │ {:<34} │",
        format_cell(&format!("{:?}", &ignored_windows_clone), VALUE_WIDTH)
    );
    println!(
        "│ included windows    │ {:<34} │",
        format_cell(&format!("{:?}", &included_windows_clone), VALUE_WIDTH)
    );
    println!(
        "│ friend wearable uid │ {:<34} │",
        cli.friend_wearable_uid.as_deref().unwrap_or("not set")
    );
    const VALUE_WIDTH: usize = 34;

    // Function to truncate and pad strings
    fn format_cell(s: &str, width: usize) -> String {
        if s.len() > width {
            format!("{}...", &s[..width - 3])
        } else {
            format!("{:<width$}", s, width = width)
        }
    }

    // Add monitors section
    println!("├─────────────────────┼────────────────────────────────────┤");
    println!("│ monitors            │                                    │");
    const MAX_ITEMS_TO_DISPLAY: usize = 5;

    if cli.disable_vision {
        println!("│ {:<19} │ {:<34} │", "", "vision disabled");
    } else if monitor_ids.is_empty() {
        println!("│ {:<19} │ {:<34} │", "", "no monitors available");
    } else {
        let total_monitors = monitor_ids.len();
        for (_, monitor) in monitor_ids.iter().enumerate().take(MAX_ITEMS_TO_DISPLAY) {
            let monitor_str = format!("id: {}", monitor);
            let formatted_monitor = format_cell(&monitor_str, VALUE_WIDTH);
            println!("│ {:<19} │ {:<34} │", "", formatted_monitor);
        }
        if total_monitors > MAX_ITEMS_TO_DISPLAY {
            println!(
                "│ {:<19} │ {:<34} │",
                "",
                format!("... and {} more", total_monitors - MAX_ITEMS_TO_DISPLAY)
            );
        }
    }

    // Audio devices section
    println!("├─────────────────────┼────────────────────────────────────┤");
    println!("│ audio devices       │                                    │");

    if cli.disable_audio {
        println!("│ {:<19} │ {:<34} │", "", "disabled");
    } else if audio_devices.is_empty() {
        println!("│ {:<19} │ {:<34} │", "", "no devices available");
    } else {
        let total_devices = audio_devices.len();
        for (_, device) in audio_devices.iter().enumerate().take(MAX_ITEMS_TO_DISPLAY) {
            let device_str = device.deref().to_string();
            let formatted_device = format_cell(&device_str, VALUE_WIDTH);

            println!("│ {:<19} │ {:<34} │", "", formatted_device);
        }
        if total_devices > MAX_ITEMS_TO_DISPLAY {
            println!(
                "│ {:<19} │ {:<34} │",
                "",
                format!("... and {} more", total_devices - MAX_ITEMS_TO_DISPLAY)
            );
        }
    }

    // Pipes section
    println!("├─────────────────────┼────────────────────────────────────┤");
    println!("│ pipes               │                                    │");
    let pipes = pipe_manager.list_pipes().await;
    if pipes.is_empty() {
        println!("│ {:<19} │ {:<34} │", "", "no pipes available");
    } else {
        let total_pipes = pipes.len();
        for (_, pipe) in pipes.iter().enumerate().take(MAX_ITEMS_TO_DISPLAY) {
            let pipe_str = format!(
                "({}) {}",
                if pipe.enabled { "enabled" } else { "disabled" },
                pipe.id,
            );
            let formatted_pipe = format_cell(&pipe_str, VALUE_WIDTH);
            println!("│ {:<19} │ {:<34} │", "", formatted_pipe);
        }
        if total_pipes > MAX_ITEMS_TO_DISPLAY {
            println!(
                "│ {:<19} │ {:<34} │",
                "",
                format!("... and {} more", total_pipes - MAX_ITEMS_TO_DISPLAY)
            );
        }
    }

    println!("└─────────────────────┴────────────────────────────────────┘");

    // Add warning for cloud arguments and telemetry
    if warning_audio_transcription_engine_clone == CliAudioTranscriptionEngine::Deepgram
        || warning_ocr_engine_clone == CliOcrEngine::Unstructured
    {
        println!(
            "{}",
            "warning: you are using cloud now. make sure to understand the data privacy risks."
                .bright_yellow()
        );
    } else {
        println!(
            "{}",
            "you are using local processing. all your data stays on your computer.\n"
                .bright_green()
        );
    }

    // Add warning for telemetry
    if !cli.disable_telemetry {
        println!(
            "{}",
            "warning: telemetry is enabled. only error-level data will be sent to highlight.io.\n\
            to disable, use the --disable-telemetry flag."
                .bright_yellow()
        );
    } else {
        println!(
            "{}",
            "telemetry is disabled. no data will be sent to external services."
                .bright_green()
        );
    }

    // Start pipes
    debug!("starting pipes");
    let pipes = pipe_manager.list_pipes().await;
    for pipe in pipes {
        debug!("pipe: {:?}", pipe.id);
        if !pipe.enabled {
            debug!("pipe {} is disabled, skipping", pipe.id);
            continue;
        }
        match pipe_manager.start_pipe(&pipe.id).await {
            Ok(future) => pipe_futures.push(future),
            Err(e) => eprintln!("failed to start pipe {}: {}", pipe.id, e),
        }
    }

    let server_future = server.start(devices_status, api_plugin);
    pin_mut!(server_future);

    let pipes_future = async {
        loop {
            if let Some(result) = pipe_futures.next().await {
                info!("pipe completed: {:?}", result);
            } else {
                tokio::time::sleep(std::time::Duration::from_secs(1)).await;
            }
        }
    };
    pin_mut!(pipes_future);

    // Add auto-destruct watcher
    if let Some(pid) = cli.auto_destruct_pid {
        info!("watching pid {} for auto-destruction", pid);
        let shutdown_tx_clone = shutdown_tx.clone();
        tokio::spawn(async move {
            if watch_pid(pid).await {
                info!("watched pid {} has stopped, initiating shutdown", pid);
                let _ = shutdown_tx_clone.send(());
            }
        });
    }

    let ctrl_c_future = signal::ctrl_c();
    pin_mut!(ctrl_c_future);

    #[cfg(feature = "beta")]
    {
        info!("beta feature enabled, starting screenpipe actions");
        if let Err(e) = run().await {
            eprintln!("error running screenpipe actions: {}", e);
            std::process::exit(1);
        }
        // Remove the return statement here
        // return Ok(());
    }

    tokio::select! {
        _ = handle => info!("recording completed"),
        result = &mut server_future => {
            match result {
                Ok(_) => info!("server stopped normally"),
                Err(e) => error!("server stopped with error: {:?}", e),
            }
        }
        _ = &mut pipes_future => {
            info!("all pipes completed, but server is still running");
        }
        _ = ctrl_c_future => {
            info!("received ctrl+c, initiating shutdown");
            let _ = shutdown_tx.send(());
        }
    }

    info!("shutdown complete");

    Ok(())
}

async fn handle_pipe_command(pipe: PipeCommand, pipe_manager: &PipeManager) -> anyhow::Result<()> {
    // Handle pipe subcommands
    match pipe {
        PipeCommand::List => {
            let pipes = pipe_manager.list_pipes().await;
            println!("available pipes:");
            for pipe in pipes {
                println!("  id: {}, enabled: {}", pipe.id, pipe.enabled);
            }
        }
        PipeCommand::Download { url } => match pipe_manager.download_pipe(&url).await {
            Ok(pipe_id) => println!("pipe downloaded successfully. id: {}. now enable it with `screenpipe pipe enable {}`", pipe_id, pipe_id),
            Err(e) => eprintln!("failed to download pipe: {}", e),
        },
        PipeCommand::Info { id } => match pipe_manager.get_pipe_info(&id).await {
            Some(info) => println!("pipe info: {:?}", info),
            None => eprintln!("pipe not found"),
        },
        PipeCommand::Enable { id } => {
            match pipe_manager
                .update_config(&id, json!({"enabled": true}))
                .await
            {
                Ok(_) => println!("pipe {} enabled. now restart screenpipe with `screenpipe`", id),
                Err(e) => eprintln!("failed to enable pipe: {}", e),
            }
        }
        PipeCommand::Disable { id } => {
            match pipe_manager
                .update_config(&id, json!({"enabled": false}))
                .await
            {
                Ok(_) => println!("pipe {} disabled", id),
                Err(e) => eprintln!("failed to disable pipe: {}", e),
            }
        }
        PipeCommand::Update { id, config } => {
            let config: Value = serde_json::from_str(&config)
                .map_err(|e| anyhow::anyhow!("invalid json: {}", e))?;
            match pipe_manager.update_config(&id, config).await {
                Ok(_) => println!("pipe {} config updated", id),
                Err(e) => eprintln!("failed to update pipe config: {}", e),
            }
        }
        PipeCommand::Purge { yes } => {
            if yes {
                match pipe_manager.purge_pipes().await {
                    Ok(_) => println!("all pipes purged successfully."),
                    Err(e) => eprintln!("failed to purge pipes: {}", e),
                }
            } else {
                print!("are you sure you want to purge all pipes? this action cannot be undone. (y/N): ");
                io::stdout().flush()?;
                
                let mut input = String::new();
                io::stdin().read_line(&mut input)?;
                
                if input.trim().to_lowercase() == "y" {
                    match pipe_manager.purge_pipes().await {
                        Ok(_) => println!("all pipes purged successfully."),
                        Err(e) => eprintln!("failed to purge pipes: {}", e),
                    }
                } else {
                    println!("pipe purge cancelled.");
                }
            }
        },
    }
    Ok(())
}<|MERGE_RESOLUTION|>--- conflicted
+++ resolved
@@ -21,14 +21,11 @@
 use tracing_subscriber::prelude::__tracing_subscriber_SubscriberExt;
 use tracing_subscriber::util::SubscriberInitExt;
 use tracing_subscriber::{fmt, EnvFilter};
-<<<<<<< HEAD
-use screenpipe_actions::run;
-use dotenv::dotenv;
-=======
 use tracing::{info, debug, error};
 use tracing_appender::rolling::{RollingFileAppender, Rotation};
 use tracing_appender::non_blocking::WorkerGuard;
->>>>>>> 2ba96f7a
+use screenpipe_actions::run;
+use dotenv::dotenv;
 
 fn print_devices(devices: &[AudioDevice]) {
     println!("available audio devices:");
@@ -115,7 +112,6 @@
 
     debug!("starting screenpipe server");
     let cli = Cli::parse();
-<<<<<<< HEAD
 
     #[cfg(feature = "beta")]
     {
@@ -129,10 +125,7 @@
         }
     }
 
-    let local_data_dir = get_base_dir(cli.data_dir)?;
-=======
     let local_data_dir = get_base_dir(&cli.data_dir)?;
->>>>>>> 2ba96f7a
     let local_data_dir_clone = local_data_dir.clone();
 
     let _log_guard = setup_logging(&local_data_dir, &cli)?;
